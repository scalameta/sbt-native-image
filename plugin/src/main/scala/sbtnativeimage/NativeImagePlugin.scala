--- conflicted
+++ resolved
@@ -77,18 +77,15 @@
       "Whether `native-image-agent` should merge generated configurations." +
         s" (See $automaticMetadataCollectionLink for details)"
     )
-<<<<<<< HEAD
+    lazy val nativeImageTestAgentMerge: SettingKey[Boolean] =
+      settingKey[Boolean](
+        "Whether `native-image-agent` should merge generated configurations for tests." +
+          s" (See $assistedConfigurationOfNativeImageBuildsLink for details)"
+      )
     lazy val nativeImageAgentExtraConfigs: SettingKey[Seq[String]] =
       settingKey[Seq[String]](
         "Extra options to pass to native-image-agent." +
           s" (See $experimentalAgentOptionsLink for details)"
-=======
-    lazy val nativeImageTestAgentMerge: SettingKey[Boolean] =
-      settingKey[Boolean](
-        "Whether `native-image-agent` should merge generated configurations for tests." +
-          s" (See $assistedConfigurationOfNativeImageBuildsLink for details)"
->>>>>>> 40a86b2d
-      )
     lazy val nativeImage: TaskKey[File] = taskKey[File](
       "Generate a native image for this project."
     )
@@ -278,11 +275,8 @@
     nativeImageAgentOutputDir := target.value / "native-image-configs",
     nativeImageTestAgentOutputDir := nativeImageAgentOutputDir.value,
     nativeImageAgentMerge := false,
-<<<<<<< HEAD
+    nativeImageTestAgentMerge := nativeImageAgentMerge.value,
     nativeImageAgentExtraConfigs := Seq.empty,
-=======
-    nativeImageTestAgentMerge := nativeImageAgentMerge.value,
->>>>>>> 40a86b2d
     nativeImageRunAgent := {
       val _ = nativeImageCommand.value
       val graalHome = nativeImageGraalHome.value.toFile
